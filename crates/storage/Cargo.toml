--- conflicted
+++ resolved
@@ -56,11 +56,7 @@
     "scale-info/std",
 ]
 ink-fuzz-tests = ["std"]
-<<<<<<< HEAD
-ink-unstable = ["std"]
 ink-experimental-engine = ["ink_env/ink-experimental-engine"]
-=======
->>>>>>> 641fd380
 
 [[bench]]
 name = "bench_lazy"
