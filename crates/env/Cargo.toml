--- conflicted
+++ resolved
@@ -15,19 +15,12 @@
 include = ["Cargo.toml", "src/**/*.rs", "README.md", "LICENSE"]
 
 [dependencies]
-<<<<<<< HEAD
-ink_engine = { version = "3.0.0-rc2", path = "../engine/", default-features = false, optional = true }
-ink_env_types = { version = "3.0.0-rc2", path = "../env_types/", default-features = false }
-ink_metadata = { version = "3.0.0-rc2", path = "../metadata/", default-features = false, features = ["derive"], optional = true }
-ink_allocator = { version = "3.0.0-rc2", path = "../allocator/", default-features = false }
-ink_primitives = { version = "3.0.0-rc2", path = "../primitives/", default-features = false }
-ink_prelude = { version = "3.0.0-rc2", path = "../prelude/", default-features = false }
-=======
+ink_engine = { version = "3.0.0-rc3", path = "../engine/", default-features = false, optional = true }
+ink_env_types = { version = "3.0.0-rc3", path = "../env_types/", default-features = false }
 ink_metadata = { version = "3.0.0-rc3", path = "../metadata/", default-features = false, features = ["derive"], optional = true }
 ink_allocator = { version = "3.0.0-rc3", path = "../allocator/", default-features = false }
 ink_primitives = { version = "3.0.0-rc3", path = "../primitives/", default-features = false }
 ink_prelude = { version = "3.0.0-rc3", path = "../prelude/", default-features = false }
->>>>>>> b66730ba
 
 scale = { package = "parity-scale-codec", version = "2.0", default-features = false, features = ["derive", "full"] }
 derive_more = { version = "0.99", default-features = false, features = ["from", "display"] }
